// SPDX-FileCopyrightText: 2025 Mikko Mononen
// SPDX-License-Identifier: MIT

#include "skb_common.h"
#include "skb_common_internal.h"

#include <assert.h>
#include <stdarg.h>
#include <stdint.h>
#include <stdio.h>
#include <stdlib.h>
#include <string.h>

#include "emoji_data.h"

#ifdef _WIN32
#include <windows.h>

void skb_debug_log(const char* format, ...)
{
	char s[1025];
	va_list args;
	va_start(args, format);
	vsnprintf(s, sizeof(s) - 1, format, args);
	va_end(args);
	OutputDebugStringA(s);
}

static LARGE_INTEGER g_freq = {0};

int64_t skg_perf_timer_get(void)
{
	LARGE_INTEGER t;
	QueryPerformanceCounter(&t);
	return t.QuadPart;
}

int64_t skg_perf_timer_elapsed_us(int64_t start, int64_t end)
{
	if (g_freq.QuadPart == 0)
		QueryPerformanceFrequency(&g_freq);
	return (end - start) * 1000000 / g_freq.QuadPart; // us
}

#elif defined(SKB_PLATFORM_POSIX)

#include <time.h> // For clock_gettime

void skb_debug_log(const char* format, ...)
{
	va_list args;
	va_start(args, format);
	vfprintf(stderr, format, args);
	va_end(args);
}

int64_t skg_perf_timer_get(void)
{
	struct timespec ts;
	clock_gettime(CLOCK_MONOTONIC, &ts);
	return (int64_t)ts.tv_sec * 1000000000 + ts.tv_nsec;
}

int64_t skg_perf_timer_elapsed_us(int64_t start, int64_t end)
{
	return (end - start) / 1000;
}

#else

#warning "Unsupported platform some feature might be missing."

void skb_debug_log(const char* format, ...)
{
	va_list args;
	va_start(args, format);
	vprintf(format, args);
	va_end(args);
}

int64_t skg_perf_timer_get(void)
{
	return 0;
}

int64_t skg_perf_timer_elapsed_us(int64_t start, int64_t end)
{
	return 0;
}

#endif

void* skb_malloc(size_t size)
{
	void* ptr = malloc(size);
	assert(ptr);
	return ptr;
}

void* skb_realloc(void* ptr, size_t new_size)
{
	void* new_ptr = realloc(ptr, new_size);
	assert(new_ptr);
	return new_ptr;
}

void skb_free(void* ptr)
{
	free(ptr);
}


//
// Transform
//

skb_mat2_t skb_mat2_inverse(skb_mat2_t t)
{
	const double det = (double)t.xx * t.yy - (double)t.xy * t.yx;
	if (det > -1e-6 && det < 1e-6)
		return skb_mat2_make_identity();

	const double inv_det = 1. / det;
	skb_mat2_t r;

	r.xx = (float)(t.yy * inv_det);
	r.xy = (float)(-t.xy * inv_det);
	r.dx = (float)(((double)t.xy * t.dy - (double)t.yy * t.dx) * inv_det);

	r.yx = (float)(-t.yx * inv_det);
	r.yy = (float)(t.xx * inv_det);
	r.dy = (float)(((double)t.yx * t.dx - (double)t.xx * t.dy) * inv_det);

	return r;
}

//
// Temp allocator
//

#define SKB_TEMPALLOC_HEADER_SIZE ((int32_t)sizeof(skb_temp_alloc_header_t))

static skb_temp_alloc_block_t* skb_temp_alloc_create_page_(int32_t req_size)
{
	int32_t alloc_size = skb_align((int32_t)sizeof(skb_temp_alloc_block_t), SKB_TEMPALLOC_ALIGN) + skb_align(req_size, SKB_TEMPALLOC_ALIGN);
	uint8_t* memory = skb_malloc(alloc_size); // TODO: align?

	skb_temp_alloc_block_t* block = (skb_temp_alloc_block_t*)memory;
	block->memory = memory + skb_align(sizeof(skb_temp_alloc_block_t), SKB_TEMPALLOC_ALIGN);
	block->cap = req_size;
	block->offset = 0;
	block->next = NULL;

	return block;
}

skb_temp_alloc_t* skb_temp_alloc_create(int32_t default_block_size)
{
	skb_temp_alloc_t* alloc = skb_malloc(sizeof(skb_temp_alloc_t));
	memset(alloc, 0, sizeof(skb_temp_alloc_t));

	alloc->default_block_size = default_block_size <= 0 ? SKB_TEMPALLOC_DEFAULT_BLOCK_SIZE : default_block_size;

	return alloc;
}

void skb_temp_alloc_destroy(skb_temp_alloc_t* alloc)
{
	if (!alloc) return;

	skb_temp_alloc_reset(alloc);
	skb_temp_alloc_block_t* block = alloc->free_list;
	while (block) {
		skb_temp_alloc_block_t* next_block = block->next;
		skb_free(block);
		block = next_block;
	}

	memset(alloc, 0, sizeof(*alloc));

	skb_free(alloc);
}

skb_temp_alloc_stats_t skb_temp_alloc_stats(skb_temp_alloc_t* alloc)
{
	skb_temp_alloc_stats_t stats = {0};

	for (skb_temp_alloc_block_t* block = alloc->free_list; block; block = block->next)
		stats.allocated += block->cap + skb_align(sizeof(skb_temp_alloc_block_t), SKB_TEMPALLOC_ALIGN);

	for (skb_temp_alloc_block_t* block = alloc->block_list; block; block = block->next) {
		stats.allocated += block->cap + skb_align(sizeof(skb_temp_alloc_block_t), SKB_TEMPALLOC_ALIGN);
		stats.used += block->offset;
	}

	return stats;
}

void skb_temp_alloc_reset(skb_temp_alloc_t* alloc)
{
	assert(alloc);

	// Move used blocks to freelist
	skb_temp_alloc_block_t* block = alloc->block_list;
	while (block) {
		skb_temp_alloc_block_t* next_block = block->next;
		// Reset allocation count
		block->offset = 0;
		// Add to free blocks.
		block->next = alloc->free_list;
		alloc->free_list = block;
		// Advance to next block
		block = next_block;
	}
	alloc->block_list = NULL;
}

skb_temp_alloc_mark_t skb_temp_alloc_save(skb_temp_alloc_t* alloc)
{
	if (!alloc->block_list)
		return (skb_temp_alloc_mark_t) {0};

	return (skb_temp_alloc_mark_t) {
		.block_num = alloc->block_list->num,
		.offset = alloc->block_list->offset,
	};
}

void skb_temp_alloc_restore(skb_temp_alloc_t* alloc, skb_temp_alloc_mark_t mark)
{
	skb_temp_alloc_block_t* block = alloc->block_list;

	// Early out if we have freed past the mark.
	if (block && block->num < mark.block_num)
		return;

	// Restore allocations up to the mark.
	while (block) {
		if (block->num == mark.block_num) {
			block->offset = mark.offset;
			break;
		}
		skb_temp_alloc_block_t* next_block = block->next;
		// Reset allocation count
		block->offset = 0;
		// Add to free blocks.
		block->next = alloc->free_list;
		alloc->free_list = block;
		// Advance to next block
		block = next_block;
	}

	// Set the block list to start at  the rolled back block.
	alloc->block_list = block;
}

void* skb_temp_alloc_alloc(skb_temp_alloc_t* alloc, int32_t size)
{
	skb_temp_alloc_block_t* cur_block = alloc->block_list;
	int32_t offset = cur_block ? skb_align(cur_block->offset + SKB_TEMPALLOC_HEADER_SIZE, SKB_TEMPALLOC_ALIGN) : 0;

	if (!cur_block || (offset + size) > cur_block->cap) {
		// Not enough space for the allocation, try to find a fitting block from freelist, or allocate new.
		const int32_t req_size = skb_align(SKB_TEMPALLOC_HEADER_SIZE, SKB_TEMPALLOC_ALIGN) + size;
		cur_block = NULL;
		if (alloc->free_list) {
			// Try to find a free block that has enough space for our allocation.
			skb_temp_alloc_block_t* prev_block = NULL;
			cur_block = alloc->free_list;
			while (cur_block) {
				if (cur_block->cap >= req_size) {
					// Found match, remove from the linked list.
					if (prev_block)
						prev_block->next = cur_block->next;
					else
						alloc->free_list = cur_block->next;
					cur_block->offset = 0;
					cur_block->next = NULL;
					break;
				}
				prev_block = cur_block;
				cur_block = cur_block->next;
			}
		}
		if (!cur_block) {
			// No free block available, allocate one.
			cur_block = skb_temp_alloc_create_page_(skb_maxi(alloc->default_block_size, req_size));
		}
		assert(cur_block);

		// Increment block number.
		cur_block->num = alloc->block_list ? alloc->block_list->num + 1 : 0;

		// Insert the block to active block list
<<<<<<< HEAD
		if (cur_block != alloc->block_list) {
			cur_block->next = alloc->block_list;
			alloc->block_list = cur_block;
		}
=======
		assert(cur_block != alloc->block_list);
		cur_block->next = alloc->block_list;
		alloc->block_list = cur_block;
>>>>>>> cb078320

		offset = skb_align(cur_block->offset + SKB_TEMPALLOC_HEADER_SIZE, SKB_TEMPALLOC_ALIGN);
		assert((offset + size) <= cur_block->cap);
		assert(cur_block != cur_block->next);
	}

	skb_temp_alloc_header_t* header = (skb_temp_alloc_header_t*)&cur_block->memory[offset - SKB_TEMPALLOC_HEADER_SIZE];
	header->restore_offset = cur_block->offset;
	header->top_offset = offset + size;

	cur_block->offset = offset + size;

	return &cur_block->memory[offset];
}


static void skb_try_rollback_last_alloc_(skb_temp_alloc_block_t* block, void* ptr)
{
	// Rollback the alloc if it was the last block in the current active block.
	const int32_t offset_in_block = (int32_t)((intptr_t)ptr - (intptr_t)block->memory);
	if (offset_in_block >= 0 && offset_in_block < block->cap) {
		skb_temp_alloc_header_t* header = (skb_temp_alloc_header_t*)((char*)ptr - SKB_TEMPALLOC_HEADER_SIZE);
		if (header->top_offset == block->offset)
			block->offset = header->restore_offset;
	}
}

static bool skb_allocator_owns_ptr_(skb_temp_alloc_t* alloc, void* ptr)
{
	// Make sure in debug builds that the allocation comes from this allocator.
	skb_temp_alloc_block_t* block = alloc->block_list;
	while (block) {
		const int32_t offset_in_block = (int32_t)((intptr_t)ptr - (intptr_t)block->memory);
		if (offset_in_block >= 0 && offset_in_block < block->cap)
			return true;
		block = block->next;
	}
	return false;
}

void* skb_temp_alloc_realloc(skb_temp_alloc_t* alloc, void* ptr, int32_t new_size)
{
	assert(new_size > 0);

	if (!ptr || !alloc->block_list)
		return skb_temp_alloc_alloc(alloc, new_size);

#if !defined(NDEBUG)
	assert(skb_allocator_owns_ptr_(alloc, ptr));
#endif

	skb_temp_alloc_header_t* header = (skb_temp_alloc_header_t*)((uint8_t*)ptr - SKB_TEMPALLOC_HEADER_SIZE);
	const int32_t offset = skb_align(header->restore_offset + SKB_TEMPALLOC_HEADER_SIZE, SKB_TEMPALLOC_ALIGN);
	const int32_t old_size = header->top_offset - offset;

	skb_temp_alloc_block_t* cur_block = alloc->block_list;

	// If this is last alloc in current block, try to expand the size in place.
	const int32_t offset_in_block = (int32_t)((intptr_t)ptr - (intptr_t)cur_block->memory);
	// Check that the allocation belongs to the active block.
	if (offset_in_block >= 0 && offset_in_block < cur_block->cap) {
		assert(offset_in_block == offset);
		// Check that the allocation is the last one (offset at the time is same as current offset).
		if (header->top_offset == cur_block->offset) {
			const int32_t change = new_size - old_size;
			// Check that the new size fits into the block.
			if ((header->top_offset + change) < cur_block->cap) {
				header->top_offset += change;
				cur_block->offset = header->top_offset;
				return ptr;
			}
		}
	}

	// Alloc likely creates new page, keep the old one to allow trying to rollback the old allocation.
	skb_temp_alloc_block_t* old_block = cur_block;

	// Could not resize, alloc new and copy.
	void* mem = skb_temp_alloc_alloc(alloc, new_size);
	memcpy(mem, ptr, old_size);

	// Rollback the old alloc if it was the last block in the current active block.
	skb_try_rollback_last_alloc_(old_block, ptr);

	return mem;
}

void skb_temp_alloc_free(skb_temp_alloc_t* alloc, void* ptr)
{
	if (ptr == NULL)
		return;
#if !defined(NDEBUG)
	assert(skb_allocator_owns_ptr_(alloc, ptr));
#endif

	skb_temp_alloc_block_t* cur_block = alloc->block_list;
	skb_try_rollback_last_alloc_(cur_block, ptr);

	// If the rollback was successful and the block got empty, return it to the freelist.
	if (cur_block->offset == 0) {
		// Set the next block as head.
		alloc->block_list = cur_block->next;
		// Return the current block to freelist.
		cur_block->next = alloc->free_list;
		alloc->free_list = cur_block;
	}
}



//
// Hash table
//

skb_hash_table_t* skb_hash_table_create(void)
{
	skb_hash_table_t* ht = skb_malloc(sizeof(skb_hash_table_t));
	memset(ht, 0, sizeof(skb_hash_table_t));
	ht->freelist = SKB_INVALID_INDEX;
	return ht;
}

void skb_hash_table_destroy(skb_hash_table_t* ht)
{
	skb_free(ht->buckets);
	skb_free(ht->items);
	memset(ht, 0, sizeof(skb_hash_table_t));
	skb_free(ht);
}

bool skb_hash_table_find(skb_hash_table_t* ht, uint64_t hash, int32_t* value)
{
	if (!ht->buckets)
		return false;

	const int32_t hash_index = (int32_t)(hash & (uint64_t)(ht->bucket_count - 1));
	int32_t index = ht->buckets[hash_index];
	while (index != SKB_INVALID_INDEX) {
		skb_hashtable_item_t* item = &ht->items[index];
		if (item->hash == hash) {
			if (value)
				*value = item->value;
			return true;
		}
		index = item->next;
	}

	return false;
}


bool skb_hash_table_add(skb_hash_table_t* ht, uint64_t hash, int32_t value)
{
	// Check if the hash already exists, and update value.
	if (ht->buckets) {
		const int32_t hash_index = (int32_t)(hash & (uint64_t)(ht->bucket_count - 1));
		int32_t index = ht->buckets[hash_index];
		while (index != SKB_INVALID_INDEX) {
			skb_hashtable_item_t* item = &ht->items[index];
			if (item->hash == hash) {
				item->value = value;
				return true; // Has already exists.
			}
			index = item->next;
		}
	}

	// Did not exist, add.
	int32_t item_index = SKB_INVALID_INDEX;
	if (ht->freelist != SKB_INVALID_INDEX) {
		// Pop from freelist if available
		item_index = ht->freelist;
		ht->freelist = ht->items[item_index].next;
	} else {
		// Nothing in freelist, check to see if we need to grow the buffer.
		if (ht->items_count+1 > ht->items_cap) {
			ht->items_cap = ht->items_cap ? (int32_t)(ht->items_cap + ht->items_cap/2) : 8;
			ht->items = skb_realloc(ht->items, sizeof(skb_hashtable_item_t) * ht->items_cap);
			assert(ht->items);

			// Redistribute the buckets if exceeding the load factor.
			const int32_t desired_bucket_count = skb_next_pow2((int32_t)(ht->items_cap * (1. / 0.75)));	// load factor of 0.75
			if (desired_bucket_count > ht->bucket_count) {
				// Allocate bigger bucket array.
				ht->bucket_count = desired_bucket_count;
				ht->buckets = skb_realloc(ht->buckets, sizeof(uint32_t) * desired_bucket_count);
				assert(ht->buckets);
				// rehash
				for (int32_t i = 0; i < ht->bucket_count; i++)
					ht->buckets[i] = SKB_INVALID_INDEX;
				for (int32_t i = 0; i < ht->items_count; i++) {
					skb_hashtable_item_t* item = &ht->items[i];
					if (item->hash) {
						const int32_t hash_index = (int32_t)(item->hash & (uint64_t)(ht->bucket_count-1));
						item->next = ht->buckets[hash_index];
						ht->buckets[hash_index] = i;
					}
				}
			}
		}

		item_index = ht->items_count;
		ht->items_count++;
	}

	// Init item and copy value.
	skb_hashtable_item_t* item = &ht->items[item_index];
	memset(item, 0, sizeof(skb_hashtable_item_t));
	item->hash = hash;
	item->value = value;

	// Add to bucket
	const int32_t hash_index = (int32_t)(hash & (uint64_t)(ht->bucket_count-1));
	item->next = ht->buckets[hash_index];
	ht->buckets[hash_index] = item_index;

	return false; // Hash did not exist.
}

bool skb_hash_table_remove(skb_hash_table_t* ht, uint64_t hash)
{
	// Find in the hash index
	const int32_t hash_index = (int32_t)(hash & (uint64_t)(ht->bucket_count - 1));
	int32_t prev_index = SKB_INVALID_INDEX;
	int32_t index = ht->buckets[hash_index];
	while (index != SKB_INVALID_INDEX) {
		if (ht->items[index].hash == hash)
			break;
		prev_index = index;
		index = ht->items[index].next;
	}
	if (index == SKB_INVALID_INDEX)
		return false;

	// Found, remove from the linked list.
	skb_hashtable_item_t* item = &ht->items[index];
	if (prev_index == SKB_INVALID_INDEX)
		ht->buckets[hash_index] = item->next;
	else
		ht->items[prev_index].next = item->next;

	// Clear data
	memset(item, 0, sizeof(skb_hashtable_item_t));

	// Add to freelist
	item->next = ht->freelist;
	ht->freelist = index;

	return true;
}

//
// Unicode helpers
//

static bool skb_find_range_(uint32_t codepoint, const uint32_t* ranges, int32_t count)
{
	int32_t min = 0;
	int32_t max = count - 1;
	while (min <= max) {
		const int32_t mid = (min + max) / 2;
		const uint32_t* mid_range = &ranges[mid * 2];
		if (codepoint < mid_range[0]) // start
			max = mid - 1;
		else if (codepoint > mid_range[1]) // end
			min = mid + 1;
		else
			return true;
	}
	return false;
}

bool skb_is_emoji_modifier_base(uint32_t codepoint)
{
	const bool in_range = codepoint >= emoji_modifier_base_min && codepoint <= emoji_modifier_base_max;
	return	in_range && skb_find_range_(codepoint, emoji_modifier_base_ranges, emoji_modifier_base_count);
}

bool skb_is_regional_indicator_symbol(uint32_t codepoint)
{
	return codepoint >= 0x1F1E6 && codepoint <= 0x1F1FF;
}

bool skb_is_emoji_modifier(uint32_t codepoint)
{
	return codepoint >= 0x1F3FB && codepoint <= 0x1F3FF;
}

bool skb_is_variation_selector(uint32_t codepoint)
{
	return codepoint >= 0xFE00 && codepoint <= 0xFE0F;
}

bool skb_is_keycap_base(uint32_t codepoint)
{
	return (codepoint >= '0' && codepoint <= '9') || codepoint == '#' || codepoint == '*';
}

bool skb_is_tag_spec_char(uint32_t codepoint)
{
	return codepoint >= 0xE0020  && codepoint <= 0xE007E;
}

bool skb_is_paragraph_separator(uint32_t codepoint)
{
	return codepoint == SKB_CHAR_LINE_FEED
			|| codepoint == SKB_CHAR_VERTICAL_TAB
			|| codepoint == SKB_CHAR_FORM_FEED
			|| codepoint == SKB_CHAR_CARRIAGE_RETURN
			|| codepoint == SKB_CHAR_NEXT_LINE
			|| codepoint == SKB_CHAR_LINE_SEPARATOR
			|| codepoint == SKB_CHAR_PARAGRAPH_SEPARATOR;
}

bool skb_is_emoji_presentation(uint32_t codepoint)
{
	const bool in_range = codepoint >= emoji_presentation_min && codepoint <= emoji_presentation_max;
	return in_range && skb_find_range_(codepoint, emoji_presentation_ranges, emoji_presentation_count);
}

bool skb_is_emoji(uint32_t codepoint)
{
	const bool in_range = codepoint >= emoji_min && codepoint <= emoji_max;
	return in_range && skb_find_range_(codepoint, emoji_ranges, emoji_count);
}

enum skb_emoji_scanner_category {
	EMOJI = 0,
	EMOJI_TEXT_PRESENTATION = 1,
	EMOJI_EMOJI_PRESENTATION = 2,
	EMOJI_MODIFIER_BASE = 3,
	EMOJI_MODIFIER = 4,
	EMOJI_VS_BASE = 5,
	REGIONAL_INDICATOR = 6,
	KEYCAP_BASE = 7,
	COMBINING_ENCLOSING_KEYCAP = 8,
	COMBINING_ENCLOSING_CIRCLE_BACKSLASH = 9,
	ZWJ = 10,
	VS15 = 11,
	VS16 = 12,
	TAG_BASE = 13,
	TAG_SEQUENCE = 14,
	TAG_TERM = 15,
	MAX_EMOJI_CATEGORY = 16
};

static uint8_t skb__emoji_segmentation_category(uint32_t codepoint)
{
	// Specific ones first.
	switch (codepoint) {
		case SKB_CHAR_COMBINING_ENCLOSING_KEYCAP:
			return COMBINING_ENCLOSING_KEYCAP;
		case SKB_CHAR_COMBINING_ENCLOSING_CIRCLE_BACKSLASH:
			return COMBINING_ENCLOSING_CIRCLE_BACKSLASH;
		case SKB_CHAR_ZERO_WIDTH_JOINER:
			return ZWJ;
		case SKB_char_VARIATION_SELECTOR15:
			return VS15;
		case SKB_CHAR_VARIATION_SELECTOR16:
			return VS16;
		case SKB_CHAR_REGIONAL_INDICATOR_BASE:
			return TAG_BASE;
		case SKB_CHAR_CANCEL_TAG:
			return TAG_TERM;
		default:
			break;
	}

	if ((codepoint >= 0xE0030 && codepoint <= 0xE0039) ||
		(codepoint >= 0xE0061 && codepoint <= 0xE007A))
		return TAG_SEQUENCE;
	if (skb_is_emoji_modifier(codepoint))
		return EMOJI_MODIFIER;
	if (skb_is_regional_indicator_symbol(codepoint))
		return REGIONAL_INDICATOR;
	if (skb_is_keycap_base(codepoint))
		return KEYCAP_BASE;

	// More expensive binary search ones last.
	if (skb_is_emoji_modifier_base(codepoint))
		return EMOJI_MODIFIER_BASE;
	if (skb_is_emoji_presentation(codepoint))
		return EMOJI_EMOJI_PRESENTATION;
	if (skb_is_emoji(codepoint))
		return EMOJI_TEXT_PRESENTATION;
	// Note: Omitting EMOJI, since it's (EMOJI_EMOJI_PRESENTATION || EMOJI_TEXT_PRESENTATION), thus redundant.

	// Ragel state machine will interpret unknown category as "any".
	return MAX_EMOJI_CATEGORY;
}

// The scanner is genereated file, copied from: https://github.com/google/emoji-segmenter
typedef const uint8_t* emoji_text_iter_t;
#include "emoji_presentation_scanner.c"

skb_emoji_run_iterator_t skb_emoji_run_iterator_make(skb_range_t range, const uint32_t* text, uint8_t* emoji_category_buffer)
{
	const int32_t range_count = range.end - range.start;

	skb_emoji_run_iterator_t iter = {
		.offset = range.start,
		.count = range_count,
		.emoji_category = emoji_category_buffer,
	};

	// Parse categories
	for (int32_t i = 0; i < range_count; i++)
		iter.emoji_category[i] = skb__emoji_segmentation_category(text[range.start + i]);

	// Parse first item
	iter.pos = 0;
	iter.start = 0;
	bool is_emoji = false;
	bool has_vs = false;
	const uint8_t* next = scan_emoji_presentation(iter.emoji_category + iter.pos, iter.emoji_category + iter.count, &is_emoji, &has_vs);
	iter.pos = (int32_t)(next - iter.emoji_category);
	iter.has_emoji = is_emoji;

	return iter;
}

bool skb_emoji_run_iterator_next(skb_emoji_run_iterator_t* iter, skb_range_t* range, bool* range_has_emojis)
{
	if (iter->start == iter->count)
		return false;

	// Parse run of same type (emoji or not).
	bool is_emoji = false;
	bool has_vs = false;
	int32_t end = iter->count;
	while (iter->pos < iter->count) {
		int32_t cur_pos = iter->pos;
		const uint8_t* next = scan_emoji_presentation(iter->emoji_category + iter->pos, iter->emoji_category + iter->count, &is_emoji, &has_vs);
		iter->pos = (int32_t)(next - iter->emoji_category);
		if (iter->has_emoji != is_emoji) {
			end = cur_pos;
			break;
		}
	}

	range->start = iter->offset + iter->start;
	range->end = iter->offset + end;
	*range_has_emojis = iter->has_emoji;

	// Restart new run.
	iter->has_emoji = is_emoji;
	iter->start = end;

	return true;
}

//
// Character conversions
//

// Copyright (c) 2008-2010 Bjoern Hoehrmann <bjoern@hoehrmann.de>
// See http://bjoern.hoehrmann.de/utf-8/decoder/dfa/ for details.

enum {
	SKB_UTF8_ACCEPT = 0,
	SKB_UTF8_REJECT = 12,
};

static uint32_t skb_decutf8_(uint32_t* state, uint32_t* codep, uint8_t byte)
{
	static const uint8_t utf8d[] = {
		// The first part of the table maps bytes to character classes that
		// to reduce the size of the transition table and create bitmasks.
		0,0,0,0,0,0,0,0,0,0,0,0,0,0,0,0,  0,0,0,0,0,0,0,0,0,0,0,0,0,0,0,0,
		0,0,0,0,0,0,0,0,0,0,0,0,0,0,0,0,  0,0,0,0,0,0,0,0,0,0,0,0,0,0,0,0,
		0,0,0,0,0,0,0,0,0,0,0,0,0,0,0,0,  0,0,0,0,0,0,0,0,0,0,0,0,0,0,0,0,
		0,0,0,0,0,0,0,0,0,0,0,0,0,0,0,0,  0,0,0,0,0,0,0,0,0,0,0,0,0,0,0,0,
		1,1,1,1,1,1,1,1,1,1,1,1,1,1,1,1,  9,9,9,9,9,9,9,9,9,9,9,9,9,9,9,9,
		7,7,7,7,7,7,7,7,7,7,7,7,7,7,7,7,  7,7,7,7,7,7,7,7,7,7,7,7,7,7,7,7,
		8,8,2,2,2,2,2,2,2,2,2,2,2,2,2,2,  2,2,2,2,2,2,2,2,2,2,2,2,2,2,2,2,
		10,3,3,3,3,3,3,3,3,3,3,3,3,4,3,3, 11,6,6,6,5,8,8,8,8,8,8,8,8,8,8,8,

		// The second part is a transition table that maps a combination
		// of a state of the automaton and a character class to a state.
		0,12,24,36,60,96,84,12,12,12,48,72, 12,12,12,12,12,12,12,12,12,12,12,12,
		12, 0,12,12,12,12,12, 0,12, 0,12,12, 12,24,12,12,12,12,12,24,12,24,12,12,
		12,12,12,12,12,12,12,24,12,12,12,12, 12,24,12,12,12,12,12,12,12,24,12,12,
		12,12,12,12,12,12,12,36,12,36,12,12, 12,36,12,12,12,12,12,36,12,36,12,12,
		12,36,12,12,12,12,12,12,12,12,12,12,
	};

	uint32_t type = utf8d[byte];

	*codep = (*state != SKB_UTF8_ACCEPT) ?
		(byte & 0x3fu) | (*codep << 6) :
		(0xff >> type) & (byte);

	*state = utf8d[256 + *state + type];
	return *state;
}

int32_t skb_utf8_to_utf32(const char* utf8, int32_t utf8_len, uint32_t* utf32, int32_t utf32_cap)
{
	int32_t cp_count = 0;
	uint32_t state = 0;
	int32_t idx = 0;
	while (idx < utf8_len) {
		uint32_t cp;
		if (skb_decutf8_(&state, &cp, utf8[idx]) == SKB_UTF8_ACCEPT) {
			if (utf32 && cp_count < utf32_cap)
				utf32[cp_count] = cp;
			cp_count++;
		}
		idx++;
	}
	return cp_count;
}

int32_t skb_utf8_to_utf32_count(const char* utf8, int32_t utf8_len)
{
	int32_t cp_count = 0;
	uint32_t state = 0;
	int32_t idx = 0;
	while (idx < utf8_len) {
		uint32_t cp;
		if (skb_decutf8_(&state, &cp, utf8[idx]) == SKB_UTF8_ACCEPT)
			cp_count++;
		idx++;
	}
	return cp_count;
}


int32_t skb_utf8_codepoint_offset(const char* utf8, int32_t utf8_len, int32_t codepoint_offset)
{
	int32_t cp_count = 0;
	uint32_t state = 0;
	int32_t start_idx = 0;
	int32_t idx = 0;
	while (idx < utf8_len) {
		uint32_t cp;
		if (skb_decutf8_(&state, &cp, utf8[idx]) == SKB_UTF8_ACCEPT) {
			if (cp_count == codepoint_offset)
				return start_idx;
			start_idx = idx + 1;
			cp_count++;
		}
		idx++;
	}
	return start_idx;
}

int32_t skb_utf8_num_units(uint32_t cp)
{
	if (cp < 0x80) return 1;
	if (cp < 0x800) return 2;
	if (cp < 0x10000) return 3;
	if (cp < 0x200000) return 4;
	return 0;
}

int32_t skb_utf8_encode(uint32_t cp, char* utf8, int32_t utf8_cap)
{
	if (cp < 0x80 && utf8_cap >= 1) {
		utf8[0] = (char)cp;
		return 1;
	} else if (cp < 0x800 && utf8_cap >= 2) {
		utf8[0] = (char)(0xc0 | (cp >> 6));
		utf8[1] = (char)((0x80 | (cp & 0x3f)));
		return 2;
	} else if (cp < 0x10000 && utf8_cap >= 3) {
		utf8[0] = (char)(0xe0 | (cp >> 12));
		utf8[1] = (char)(0x80 | ((cp >> 6) & 0x3f));
		utf8[2] = (char)(0x80 | (cp & 0x3f));
		return 3;
	} else if (cp < 0x200000 && utf8_cap >= 4) {
		utf8[0] = (char)(0xf0 | (cp >> 18));
		utf8[1] = (char)(0x80 | ((cp >> 12) & 0x3f));
		utf8[2] = (char)(0x80 | ((cp >> 6)  & 0x3f));
		utf8[3] = (char)(0x80 | (cp & 0x3f));
		return 4;
	}
	return 0;
}

int32_t skb_utf32_to_utf8(const uint32_t* utf32, int32_t utf32_len, char* utf8, int32_t utf8_cap)
{
	if (!utf32) return 0;
	int32_t idx = 0;
	int32_t count = 0;
	while (idx < utf32_len) {
		if (utf8)
			count += skb_utf8_encode(utf32[idx], &utf8[count], utf8_cap - count);
		else
			count += skb_utf8_num_units(utf32[idx]);
		idx++;
	}

	return count;
}

int32_t skb_utf32_to_utf8_count(const uint32_t* utf32, int32_t utf32_len)
{
	if (!utf32) return 0;
	int32_t idx = 0;
	int32_t count = 0;
	while (idx < utf32_len) {
		count += skb_utf8_num_units(utf32[idx]);
		idx++;
	}

	return count;
}

int32_t skb_utf32_strlen(const uint32_t* utf32)
{
	if (!utf32) return 0;
	int32_t count = 0;
	while (utf32[count])
		count++;
	return count;
}<|MERGE_RESOLUTION|>--- conflicted
+++ resolved
@@ -292,16 +292,9 @@
 		cur_block->num = alloc->block_list ? alloc->block_list->num + 1 : 0;
 
 		// Insert the block to active block list
-<<<<<<< HEAD
-		if (cur_block != alloc->block_list) {
-			cur_block->next = alloc->block_list;
-			alloc->block_list = cur_block;
-		}
-=======
 		assert(cur_block != alloc->block_list);
 		cur_block->next = alloc->block_list;
 		alloc->block_list = cur_block;
->>>>>>> cb078320
 
 		offset = skb_align(cur_block->offset + SKB_TEMPALLOC_HEADER_SIZE, SKB_TEMPALLOC_ALIGN);
 		assert((offset + size) <= cur_block->cap);
