--- conflicted
+++ resolved
@@ -12,31 +12,6 @@
 #include "hb.h"
 #include "hb-ot.h"
 
-<<<<<<< HEAD
-#if defined(__GNUC__) || defined(__clang__)
-    #pragma GCC diagnostic push
-    #pragma GCC diagnostic ignored "-Wdeprecated-declarations"
-#elif defined(_MSC_VER)
-    #pragma warning(push)
-    #pragma warning(disable: 4996)
-#endif
-
-static SBScript skb__ot_tag_to_sb_script(uint32_t ot_tag)
-{
-	// Note: Ideally we would use hb_ot_tag_to_script() and SBScriptGetUnicodeTag() but they disagree on Hiragana.
-
-	// Reverse lookup is a bit limited, so we brute force.
-	static const uint8_t sb_last_script_index = 0xab;
-	for (uint8_t sb_script = SBScriptZZZZ; sb_script < sb_last_script_index; sb_script++) {
-		const uint32_t script_tag = SBScriptGetOpenTypeTag(sb_script);
-		if (script_tag == ot_tag)
-			return sb_script;
-	}
-	return SBScriptZZZZ; // unknown
-}
-
-=======
->>>>>>> a6b4c130
 //
 // Fonts
 //
@@ -578,6 +553,16 @@
 	return font->hb_font;
 }
 
+// SBScriptGetOpenTypeTag is being marked as deprecated and project is being compiled with -Werror
+// We will disable the warning for the moment
+#if defined(__GNUC__) || defined(__clang__)
+    #pragma GCC diagnostic push
+    #pragma GCC diagnostic ignored "-Wdeprecated-declarations"
+#elif defined(_MSC_VER)
+    #pragma warning(push)
+    #pragma warning(disable: 4996)
+#endif
+
 float skb_font_get_baseline(const skb_font_t* font, skb_baseline_t baseline, bool is_rtl, uint8_t script, float font_size)
 {
 	hb_ot_layout_baseline_tag_t baseline_tag = {0};
